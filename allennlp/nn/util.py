--- conflicted
+++ resolved
@@ -28,13 +28,7 @@
     move all the Tensors to the specified device (or do nothing, if they are already on
     the target device).
     """
-<<<<<<< HEAD
-    from allennlp.common.util import int_to_device
-
     device = int_to_device(device)
-=======
-    cuda_device = int_to_device(cuda_device)
->>>>>>> ed322eba
 
     if isinstance(obj, torch.Tensor):
         # You may be wondering why we don't just always call `obj.to(device)` since that would
