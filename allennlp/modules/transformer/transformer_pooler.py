<<<<<<< HEAD
from typing import Dict, Optional, Any, Union, TYPE_CHECKING
=======
from typing import Union, TYPE_CHECKING
>>>>>>> 32fda861

import torch

from allennlp.common import FromParams
from allennlp.modules.transformer.activation_layer import ActivationLayer

if TYPE_CHECKING:
    from transformers.configuration_utils import PretrainedConfig


class TransformerPooler(ActivationLayer, FromParams):

<<<<<<< HEAD
    _pretrained_relevant_module = ["pooler", "bert.pooler"]
=======
    _pretrained_relevant_module = ["pooler", "bert.pooler", "roberta.pooler"]
>>>>>>> 32fda861

    def __init__(
        self,
        hidden_size: int,
        intermediate_size: int,
        activation: Union[str, torch.nn.Module] = "relu",
    ):
        super().__init__(hidden_size, intermediate_size, activation, pool=True)

    @classmethod
<<<<<<< HEAD
    def _get_input_arguments(
        cls,
        pretrained_module: torch.nn.Module,
        source: str = "huggingface",
        mapping: Optional[Dict[str, str]] = None,
        **kwargs,
    ) -> Dict[str, Any]:
        final_kwargs = {}

        final_kwargs["hidden_size"] = pretrained_module.dense.in_features
        final_kwargs["intermediate_size"] = pretrained_module.dense.out_features
        final_kwargs["activation"] = pretrained_module.activation

        final_kwargs.update(kwargs)

        return final_kwargs

    @classmethod
    def _from_config(cls, config: "PretrainedConfig", **kwargs):
        return cls(
            config.hidden_size,
            config.hidden_size,
            "tanh"      # BERT has this hardcoded
        )
=======
    def _from_config(cls, config: "PretrainedConfig", **kwargs):
        return cls(config.hidden_size, config.hidden_size, "tanh")  # BERT has this hardcoded
>>>>>>> 32fda861
<|MERGE_RESOLUTION|>--- conflicted
+++ resolved
@@ -1,8 +1,4 @@
-<<<<<<< HEAD
-from typing import Dict, Optional, Any, Union, TYPE_CHECKING
-=======
 from typing import Union, TYPE_CHECKING
->>>>>>> 32fda861
 
 import torch
 
@@ -15,11 +11,7 @@
 
 class TransformerPooler(ActivationLayer, FromParams):
 
-<<<<<<< HEAD
-    _pretrained_relevant_module = ["pooler", "bert.pooler"]
-=======
     _pretrained_relevant_module = ["pooler", "bert.pooler", "roberta.pooler"]
->>>>>>> 32fda861
 
     def __init__(
         self,
@@ -30,32 +22,5 @@
         super().__init__(hidden_size, intermediate_size, activation, pool=True)
 
     @classmethod
-<<<<<<< HEAD
-    def _get_input_arguments(
-        cls,
-        pretrained_module: torch.nn.Module,
-        source: str = "huggingface",
-        mapping: Optional[Dict[str, str]] = None,
-        **kwargs,
-    ) -> Dict[str, Any]:
-        final_kwargs = {}
-
-        final_kwargs["hidden_size"] = pretrained_module.dense.in_features
-        final_kwargs["intermediate_size"] = pretrained_module.dense.out_features
-        final_kwargs["activation"] = pretrained_module.activation
-
-        final_kwargs.update(kwargs)
-
-        return final_kwargs
-
-    @classmethod
     def _from_config(cls, config: "PretrainedConfig", **kwargs):
-        return cls(
-            config.hidden_size,
-            config.hidden_size,
-            "tanh"      # BERT has this hardcoded
-        )
-=======
-    def _from_config(cls, config: "PretrainedConfig", **kwargs):
-        return cls(config.hidden_size, config.hidden_size, "tanh")  # BERT has this hardcoded
->>>>>>> 32fda861
+        return cls(config.hidden_size, config.hidden_size, "tanh")  # BERT has this hardcoded