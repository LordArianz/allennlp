# Changelog

All notable changes to this project will be documented in this file.

The format is based on [Keep a Changelog](https://keepachangelog.com/en/1.0.0/),
and this project adheres to [Semantic Versioning](https://semver.org/spec/v2.0.0.html).

## Unreleased

### Added

- Added a module `allennlp.nn.parallel` with a new base class, `DdpAccelerator`, which generalizes
  PyTorch's `DistributedDataParallel` wrapper to support other implementations. Two implementations of
  this class are provided. The default is `TorchDdpAccelerator` (registered at "torch"), which is just a thin wrapper around
  `DistributedDataParallel`. The other is `FairScaleFsdpAccelerator`, which wraps FairScale's
  [`FullyShardedDataParallel`](https://fairscale.readthedocs.io/en/latest/api/nn/fsdp.html).
  You can specify the `DdpAccelerator` in the "distributed" section of a configuration file under the key "ddp_accelerator".
- Added a module `allennlp.nn.checkpoint` with a new base class, `CheckpointWrapper`, for implementations
  of activation/gradient checkpointing. Two implentations are provided. The default implementation is `TorchCheckpointWrapper` (registered as "torch"),
  which exposes [PyTorch's checkpoint functionality](https://pytorch.org/docs/stable/checkpoint.html).
  The other is `FairScaleCheckpointWrapper` which exposes the more flexible
  [checkpointing funtionality from FairScale](https://fairscale.readthedocs.io/en/latest/api/nn/checkpoint/checkpoint_activations.html).
- The `Model` base class now takes a `ddp_accelerator` parameter (an instance of `DdpAccelerator`) which will be available as
  `self.ddp_accelerator` during distributed training. This is useful when, for example, instantiating submodules in your
  model's `__init__()` method by wrapping them with `self.ddp_accelerator.wrap_module()`. See the `allennlp.modules.transformer.t5`
  for an example.

### Fixed

- Fixed a mispelling: the parameter `contructor_extras` in `Lazy()` is now correctly called `constructor_extras`.
- Fixed broken links in `allennlp.nn.initializers` docs.
<<<<<<< HEAD
- Fixed bug in `BeamSearch` where `last_backpointers` was not being passed to any `Constraint`s.
=======
- `TransformerTextField` can now take tensors of shape `(1, n)` like the tensors produced from a HuggingFace tokenizer.
>>>>>>> 42d85298

### Changed

- The type of the `grad_norm` parameter of `GradientDescentTrainer` is now `Union[float, bool]`,
  with a default value of `False`. `False` means gradients are not rescaled and the gradient
  norm is never even calculated. `True` means the gradients are still not rescaled but the gradient
  norm is calculated and passed on to callbacks. A `float` value means gradients are rescaled.


## [v2.6.0](https://github.com/allenai/allennlp/releases/tag/v2.6.0) - 2021-07-19

### Added

- Added `on_backward` training callback which allows for control over backpropagation and gradient manipulation.
- Added `AdversarialBiasMitigator`, a Model wrapper to adversarially mitigate biases in predictions produced by a pretrained model for a downstream task.
- Added `which_loss` parameter to `ensure_model_can_train_save_and_load` in `ModelTestCase` to specify which loss to test.
- Added `**kwargs` to `Predictor.from_path()`. These key-word argument will be passed on to the `Predictor`'s constructor.
- The activation layer in the transformer toolkit now can be queried for its output dimension.
- `TransformerEmbeddings` now takes, but ignores, a parameter for the attention mask. This is needed for compatibility with some other modules that get called the same way and use the mask.
- `TransformerPooler` can now be instantiated from a pretrained transformer module, just like the other modules in the transformer toolkit.
- `TransformerTextField`, for cases where you don't care about AllenNLP's advanced text handling capabilities.
- Added `TransformerModule._post_load_pretrained_state_dict_hook()` method. Can be used to modify `missing_keys` and `unexpected_keys` after
  loading a pretrained state dictionary. This is useful when tying weights, for example.
- Added an end-to-end test for the Transformer Toolkit.
- Added `vocab` argument to `BeamSearch`, which is passed to each contraint in `constraints` (if provided).

### Fixed

- Fixed missing device mapping in the `allennlp.modules.conditional_random_field.py` file.
- Fixed Broken link in `allennlp.fairness.fairness_metrics.Separation` docs
- Ensured all `allennlp` submodules are imported with `allennlp.common.plugins.import_plugins()`.
- Fixed `IndexOutOfBoundsException` in `MultiOptimizer` when checking if optimizer received any parameters.
- Removed confusing zero mask from VilBERT.
- Ensured `ensure_model_can_train_save_and_load` is consistently random.
- Fixed weight tying logic in `T5` transformer module. Previously input/output embeddings were always tied. Now this is optional,
  and the default behavior is taken from the `config.tie_word_embeddings` value when instantiating `from_pretrained_module()`.
- Implemented slightly faster label smoothing.
- Fixed the docs for `PytorchTransformerWrapper`
- Fixed recovering training jobs with models that expect `get_metrics()` to not be called until they have seen at least one batch.
- Made the Transformer Toolkit compatible with transformers that don't start their positional embeddings at 0.
- Weights & Biases training callback ("wandb") now works when resuming training jobs.

### Changed

- Changed behavior of `MultiOptimizer` so that while a default optimizer is still required, an error is not thrown if the default optimizer receives no parameters.
- Made the epsilon parameter for the layer normalization in token embeddings configurable. 

### Removed

- Removed `TransformerModule._tied_weights`. Weights should now just be tied directly in the `__init__()` method.
  You can also override `TransformerModule._post_load_pretrained_state_dict_hook()` to remove keys associated with tied weights from `missing_keys`
  after loading a pretrained state dictionary.


## [v2.5.0](https://github.com/allenai/allennlp/releases/tag/v2.5.0) - 2021-06-03

### Added

- Added `TaskSuite` base class and command line functionality for running [`checklist`](https://github.com/marcotcr/checklist) test suites, along with implementations for `SentimentAnalysisSuite`, `QuestionAnsweringSuite`, and `TextualEntailmentSuite`. These can be found in the `allennlp.confidence_checks.task_checklists` module.
- Added `BiasMitigatorApplicator`, which wraps any Model and mitigates biases by finetuning
on a downstream task.
- Added `allennlp diff` command to compute a diff on model checkpoints, analogous to what `git diff` does on two files.
- Meta data defined by the class `allennlp.common.meta.Meta` is now saved in the serialization directory and archive file
  when training models from the command line. This is also now part of the `Archive` named tuple that's returned from `load_archive()`.
- Added `nn.util.distributed_device()` helper function.
- Added `allennlp.nn.util.load_state_dict` helper function.
- Added a way to avoid downloading and loading pretrained weights in modules that wrap transformers
  such as the `PretrainedTransformerEmbedder` and `PretrainedTransformerMismatchedEmbedder`.
  You can do this by setting the parameter `load_weights` to `False`.
  See [PR #5172](https://github.com/allenai/allennlp/pull/5172) for more details.
- Added `SpanExtractorWithSpanWidthEmbedding`, putting specific span embedding computations into the `_embed_spans` method and leaving the common code in `SpanExtractorWithSpanWidthEmbedding` to unify the arguments, and modified `BidirectionalEndpointSpanExtractor`, `EndpointSpanExtractor` and `SelfAttentiveSpanExtractor` accordingly. Now, `SelfAttentiveSpanExtractor` can also embed span widths.
- Added a `min_steps` parameter to `BeamSearch` to set a minimum length for the predicted sequences.
- Added the `FinalSequenceScorer` abstraction to calculate the final scores of the generated sequences in `BeamSearch`. 
- Added `shuffle` argument to `BucketBatchSampler` which allows for disabling shuffling.
- Added `allennlp.modules.transformer.attention_module` which contains a generalized `AttentionModule`. `SelfAttention` and `T5Attention` both inherit from this.
- Added a `Constraint` abstract class to `BeamSearch`, which allows for incorporating constraints on the predictions found by `BeamSearch`,
  along with a `RepeatedNGramBlockingConstraint` constraint implementation, which allows for preventing repeated n-grams in the output from `BeamSearch`.
- Added `DataCollator` for dynamic operations for each batch.

### Changed

- Use `dist_reduce_sum` in distributed metrics.
- Allow Google Cloud Storage paths in `cached_path` ("gs://...").
- Renamed `nn.util.load_state_dict()` to `read_state_dict` to avoid confusion with `torch.nn.Module.load_state_dict()`.
- `TransformerModule.from_pretrained_module` now only accepts a pretrained model ID (e.g. "bert-base-case") instead of
  an actual `torch.nn.Module`. Other parameters to this method have changed as well.
- Print the first batch to the console by default.
- Renamed `sanity_checks` to `confidence_checks` (`sanity_checks` is deprecated and will be removed in AllenNLP 3.0).
- Trainer callbacks can now store and restore state in case a training run gets interrupted.
- VilBERT backbone now rolls and unrolls extra dimensions to handle input with > 3 dimensions.
- `BeamSearch` is now a `Registrable` class.

### Fixed

- When `PretrainedTransformerIndexer` folds long sequences, it no longer loses the information from token type ids.
- Fixed documentation for `GradientDescentTrainer.cuda_device`.
- Re-starting a training run from a checkpoint in the middle of an epoch now works correctly.
- When using the "moving average" weights smoothing feature of the trainer, training checkpoints would also get smoothed, with strange results for resuming a training job. This has been fixed.
- When re-starting an interrupted training job, the trainer will now read out the data loader even for epochs and batches that can be skipped. We do this to try to get any random number generators used by the reader or data loader into the same state as they were the first time the training job ran.
- Fixed the potential for a race condition with `cached_path()` when extracting archives. Although the race condition
  is still possible if used with `force_extract=True`.
- Fixed `wandb` callback to work in distributed training.
- Fixed `tqdm` logging into multiple files with `allennlp-optuna`.


## [v2.4.0](https://github.com/allenai/allennlp/releases/tag/v2.4.0) - 2021-04-22

### Added

- Added a T5 implementation to `modules.transformers`.

### Changed

- Weights & Biases callback can now work in anonymous mode (i.e. without the `WANDB_API_KEY` environment variable).

### Fixed

- The `GradientDescentTrainer` no longer leaves stray model checkpoints around when it runs out of patience.
- Fixed `cached_path()` for "hf://" files.
- Improved the error message for the `PolynomialDecay` LR scheduler when `num_steps_per_epoch` is missing.


## [v2.3.1](https://github.com/allenai/allennlp/releases/tag/v2.3.1) - 2021-04-20

### Added

- Added support for the HuggingFace Hub as an alternative way to handle loading files. Hub downloads should be made through the `hf://` URL scheme.
- Add new dimension to the `interpret` module: influence functions via the `InfluenceInterpreter` base class, along with a concrete implementation: `SimpleInfluence`.
- Added a `quiet` parameter to the `MultiProcessDataLoading` that disables `Tqdm` progress bars.
- The test for distributed metrics now takes a parameter specifying how often you want to run it.
- Created the fairness module and added three fairness metrics: `Independence`, `Separation`, and `Sufficiency`.
- Added four bias metrics to the fairness module: `WordEmbeddingAssociationTest`, `EmbeddingCoherenceTest`, `NaturalLanguageInference`, and `AssociationWithoutGroundTruth`.
- Added four bias direction methods (`PCABiasDirection`, `PairedPCABiasDirection`, `TwoMeansBiasDirection`, `ClassificationNormalBiasDirection`) and four bias mitigation methods (`LinearBiasMitigator`, `HardBiasMitigator`, `INLPBiasMitigator`, `OSCaRBiasMitigator`).

### Changed

- Updated CONTRIBUTING.md to remind reader to upgrade pip setuptools to avoid spaCy installation issues.

### Fixed

- Fixed a bug with the `ShardedDatasetReader` when used with multi-process data loading (https://github.com/allenai/allennlp/issues/5132).

## [v2.3.0](https://github.com/allenai/allennlp/releases/tag/v2.3.0) - 2021-04-14

### Added

- Ported the following Huggingface `LambdaLR`-based schedulers: `ConstantLearningRateScheduler`, `ConstantWithWarmupLearningRateScheduler`, `CosineWithWarmupLearningRateScheduler`, `CosineHardRestartsWithWarmupLearningRateScheduler`.
- Added new `sub_token_mode` parameter to `pretrained_transformer_mismatched_embedder` class to support first sub-token embedding
- Added a way to run a multi task model with a dataset reader as part of `allennlp predict`.
- Added new `eval_mode` in `PretrainedTransformerEmbedder`. If it is set to `True`, the transformer is _always_ run in evaluation mode, which, e.g., disables dropout and does not update batch normalization statistics.
- Added additional parameters to the W&B callback: `entity`, `group`, `name`, `notes`, and `wandb_kwargs`.

### Changed

- Sanity checks in the `GradientDescentTrainer` can now be turned off by setting the `run_sanity_checks` parameter to `False`.
- Allow the order of examples in the task cards to be specified explicitly
- `histogram_interval` parameter is now deprecated in `TensorboardWriter`, please use `distribution_interval` instead.
- Memory usage is not logged in tensorboard during training now. `ConsoleLoggerCallback` should be used instead.
- If you use the `min_count` parameter of the Vocabulary, but you specify a namespace that does not exist, the vocabulary creation will raise a `ConfigurationError`.
- Documentation updates made to SoftmaxLoss regarding padding and the expected shapes of the input and output tensors of `forward`.
- Moved the data preparation script for coref into allennlp-models.
- If a transformer is not in cache but has override weights, the transformer's pretrained weights are no longer downloaded, that is, only its `config.json` file is downloaded.
- `SanityChecksCallback` now raises `SanityCheckError` instead of `AssertionError` when a check fails.
- `jsonpickle` removed from dependencies.
- Improved the error message from `Registrable.by_name()` when the name passed does not match any registered subclassess.
  The error message will include a suggestion if there is a close match between the name passed and a registered name.

### Fixed

- Fixed a bug where some `Activation` implementations could not be pickled due to involving a lambda function.
- Fixed `__str__()` method on `ModelCardInfo` class.
- Fixed a stall when using distributed training and gradient accumulation at the same time
- Fixed an issue where using the `from_pretrained_transformer` `Vocabulary` constructor in distributed training via the `allennlp train` command
  would result in the data being iterated through unnecessarily.
- Fixed a bug regarding token indexers with the `InterleavingDatasetReader` when used with multi-process data loading.
- Fixed a warning from `transformers` when using `max_length` in the `PretrainedTransformerTokenizer`.

### Removed

- Removed the `stride` parameter to `PretrainedTransformerTokenizer`. This parameter had no effect.


## [v2.2.0](https://github.com/allenai/allennlp/releases/tag/v2.2.0) - 2021-03-26


### Added

- Add new method on `Field` class: `.human_readable_repr() -> Any`
- Add new method on `Instance` class: `.human_readable_dict() -> JsonDict`.
- Added `WandBCallback` class for [Weights & Biases](https://wandb.ai) integration, registered as a callback under
  the name "wandb".
- Added `TensorBoardCallback` to replace the `TensorBoardWriter`. Registered as a callback
  under the name "tensorboard".
- Added `NormalizationBiasVerification` and `SanityChecksCallback` for model sanity checks.
- `SanityChecksCallback` runs by default from the `allennlp train` command.
  It can be turned off by setting `trainer.enable_default_callbacks` to `false` in your config.

### Changed

- Use attributes of `ModelOutputs` object in `PretrainedTransformerEmbedder` instead of indexing.
- Added support for PyTorch version 1.8 and `torchvision` version 0.9 .
- `Model.get_parameters_for_histogram_tensorboard_logging` is deprecated in favor of
  `Model.get_parameters_for_histogram_logging`.


### Fixed

- Makes sure tensors that are stored in `TensorCache` always live on CPUs
- Fixed a bug where `FromParams` objects wrapped in `Lazy()` couldn't be pickled.
- Fixed a bug where the `ROUGE` metric couldn't be picked.
- Fixed a bug reported by https://github.com/allenai/allennlp/issues/5036. We keeps our spacy POS tagger on.

### Removed

- Removed `TensorBoardWriter`. Please use the `TensorBoardCallback` instead.


## [v2.1.0](https://github.com/allenai/allennlp/releases/tag/v2.1.0) - 2021-02-24

### Changed

- `coding_scheme` parameter is now deprecated in `Conll2003DatasetReader`, please use `convert_to_coding_scheme` instead.
- Support spaCy v3

### Added

- Added `ModelUsage` to `ModelCard` class.
- Added a way to specify extra parameters to the predictor in an `allennlp predict` call.
- Added a way to initialize a `Vocabulary` from transformers models.
- Added the ability to use `Predictors` with multitask models through the new `MultiTaskPredictor`.
- Added an example for fields of type `ListField[TextField]` to `apply_token_indexers` API docs.
- Added `text_key` and `label_key` parameters to `TextClassificationJsonReader` class.
- Added `MultiOptimizer`, which allows you to use different optimizers for different parts of your model.
- Added a clarification to `predictions_to_labeled_instances` API docs for attack from json

### Fixed

- `@Registrable.register(...)` decorator no longer masks the decorated class's annotations
- Ensured that `MeanAbsoluteError` always returns a `float` metric value instead of a `Tensor`.
- Learning rate schedulers that rely on metrics from the validation set were broken in v2.0.0. This
  brings that functionality back.
- Fixed a bug where the `MultiProcessDataLoading` would crash when `num_workers > 0`, `start_method = "spawn"`, `max_instances_in_memory not None`, and `batches_per_epoch not None`.
- Fixed documentation and validation checks for `FBetaMultiLabelMetric`.
- Fixed handling of HTTP errors when fetching remote resources with `cached_path()`. Previously the content would be cached even when
  certain errors - like 404s - occurred. Now an `HTTPError` will be raised whenever the HTTP response is not OK.
- Fixed a bug where the `MultiTaskDataLoader` would crash when `num_workers > 0`
- Fixed an import error that happens when PyTorch's distributed framework is unavailable on the system.


## [v2.0.1](https://github.com/allenai/allennlp/releases/tag/v2.0.1) - 2021-01-29

### Added

- Added `tokenizer_kwargs` and `transformer_kwargs` arguments to `PretrainedTransformerBackbone`
- Resize transformers word embeddings layer for `additional_special_tokens`

### Changed

- GradientDescentTrainer makes `serialization_dir` when it's instantiated, if it doesn't exist.

### Fixed

- `common.util.sanitize` now handles sets.


## [v2.0.0](https://github.com/allenai/allennlp/releases/tag/v2.0.0) - 2021-01-27

### Added

- The `TrainerCallback` constructor accepts `serialization_dir` provided by `Trainer`. This can be useful for `Logger` callbacks those need to store files in the run directory.
- The `TrainerCallback.on_start()` is fired at the start of the training.
- The `TrainerCallback` event methods now accept `**kwargs`. This may be useful to maintain backwards-compability of callbacks easier in the future. E.g. we may decide to pass the exception/traceback object in case of failure to `on_end()` and this older callbacks may simply ignore the argument instead of raising a `TypeError`.
- Added a `TensorBoardCallback` which wraps the `TensorBoardWriter`.

### Changed

- The `TrainerCallack.on_epoch()` does not fire with `epoch=-1` at the start of the training.
  Instead, `TrainerCallback.on_start()` should be used for these cases.
- `TensorBoardBatchMemoryUsage` is converted from `BatchCallback` into `TrainerCallback`.
- `TrackEpochCallback` is converted from `EpochCallback` into `TrainerCallback`.
- `Trainer` can accept callbacks simply with name `callbacks` instead of `trainer_callbacks`.
- `TensorboardWriter` renamed to `TensorBoardWriter`, and removed as an argument to the `GradientDescentTrainer`.
  In order to enable TensorBoard logging during training, you should utilize the `TensorBoardCallback` instead.

### Removed

- Removed `EpochCallback`, `BatchCallback` in favour of `TrainerCallback`.
  The metaclass-wrapping implementation is removed as well.
- Removed the `tensorboard_writer` parameter to `GradientDescentTrainer`. You should use the `TensorBoardCallback` now instead.

### Fixed

- Now Trainer always fires `TrainerCallback.on_end()` so all the resources can be cleaned up properly.
- Fixed the misspelling, changed `TensoboardBatchMemoryUsage` to `TensorBoardBatchMemoryUsage`.
- We set a value to `epoch` so in case of firing `TrainerCallback.on_end()` the variable is bound.
  This could have lead to an error in case of trying to recover a run after it was finished training.


## [v2.0.0rc1](https://github.com/allenai/allennlp/releases/tag/v2.0.0rc1) - 2021-01-21

### Added

- Added `TensorCache` class for caching tensors on disk
- Added abstraction and concrete implementation for image loading
- Added abstraction and concrete implementation for `GridEmbedder`
- Added abstraction and demo implementation for an image augmentation module.
- Added abstraction and concrete implementation for region detectors.
- A new high-performance default `DataLoader`: `MultiProcessDataLoading`.
- A `MultiTaskModel` and abstractions to use with it, including `Backbone` and `Head`.  The
  `MultiTaskModel` first runs its inputs through the `Backbone`, then passes the result (and
  whatever other relevant inputs it got) to each `Head` that's in use.
- A `MultiTaskDataLoader`, with a corresponding `MultiTaskDatasetReader`, and a couple of new
  configuration objects: `MultiTaskEpochSampler` (for deciding what proportion to sample from each
  dataset at every epoch) and a `MultiTaskScheduler` (for ordering the instances within an epoch).
- Transformer toolkit to plug and play with modular components of transformer architectures.
- Added a command to count the number of instances we're going to be training with
- Added a `FileLock` class to `common.file_utils`. This is just like the `FileLock` from the `filelock` library, except that
  it adds an optional flag `read_only_ok: bool`, which when set to `True` changes the behavior so that a warning will be emitted
  instead of an exception when lacking write permissions on an existing file lock.
  This makes it possible to use the `FileLock` class on a read-only file system.
- Added a new learning rate scheduler: `CombinedLearningRateScheduler`. This can be used to combine different LR schedulers, using one after the other.
- Added an official CUDA 10.1 Docker image.
- Moving `ModelCard` and `TaskCard` abstractions into the main repository.
- Added a util function `allennlp.nn.util.dist_reduce(...)` for handling distributed reductions.
  This is especially useful when implementing a distributed `Metric`.
- Added a `FileLock` class to `common.file_utils`. This is just like the `FileLock` from the `filelock` library, except that
  it adds an optional flag `read_only_ok: bool`, which when set to `True` changes the behavior so that a warning will be emitted
  instead of an exception when lacking write permissions on an existing file lock.
  This makes it possible to use the `FileLock` class on a read-only file system.
- Added a new learning rate scheduler: `CombinedLearningRateScheduler`. This can be used to combine different LR schedulers, using one after the other.
- Moving `ModelCard` and `TaskCard` abstractions into the main repository.

### Changed

- `DatasetReader`s are now always lazy. This means there is no `lazy` parameter in the base
  class, and the `_read()` method should always be a generator.
- The `DataLoader` now decides whether to load instances lazily or not.
  With the `PyTorchDataLoader` this is controlled with the `lazy` parameter, but with
  the `MultiProcessDataLoading` this is controlled by the `max_instances_in_memory` setting.
- `ArrayField` is now called `TensorField`, and implemented in terms of torch tensors, not numpy.
- Improved `nn.util.move_to_device` function by avoiding an unnecessary recursive check for tensors and
  adding a `non_blocking` optional argument, which is the same argument as in `torch.Tensor.to()`.
- If you are trying to create a heterogeneous batch, you now get a better error message.
- Readers using the new vision features now explicitly log how they are featurizing images.
- `master_addr` and `master_port` renamed to `primary_addr` and `primary_port`, respectively.
- `is_master` parameter for training callbacks renamed to `is_primary`.
- `master` branch renamed to `main`
- Torch version bumped to 1.7.1 in Docker images.
- 'master' branch renamed to 'main'
- Torch version bumped to 1.7.1 in Docker images.

### Removed

- Removed `nn.util.has_tensor`.

### Fixed

- The `build-vocab` command no longer crashes when the resulting vocab file is
  in the current working directory.
- VQA models now use the `vqa_score` metric for early stopping. This results in
  much better scores.
- Fixed typo with `LabelField` string representation: removed trailing apostrophe.
- `Vocabulary.from_files` and `cached_path` will issue a warning, instead of failing, when a lock on an existing resource
  can't be acquired because the file system is read-only.
- `TrackEpochCallback` is now a `EpochCallback`.


## [v1.3.0](https://github.com/allenai/allennlp/releases/tag/v1.3.0) - 2020-12-15

### Added

- Added links to source code in docs.
- Added `get_embedding_layer` and `get_text_field_embedder` to the `Predictor` class; to specify embedding layers for non-AllenNLP models.
- Added [Gaussian Error Linear Unit (GELU)](https://pytorch.org/docs/stable/generated/torch.nn.GELU.html) as an Activation.

### Changed

- Renamed module `allennlp.data.tokenizers.token` to `allennlp.data.tokenizers.token_class` to avoid
  [this bug](https://github.com/allenai/allennlp/issues/4819).
- `transformers` dependency updated to version 4.0.1.
- `BasicClassifier`'s forward method now takes a metadata field.

### Fixed

- Fixed a lot of instances where tensors were first created and then sent to a device
  with `.to(device)`. Instead, these tensors are now created directly on the target device.
- Fixed issue with `GradientDescentTrainer` when constructed with `validation_data_loader=None` and `learning_rate_scheduler!=None`.
- Fixed a bug when removing all handlers in root logger.
- `ShardedDatasetReader` now inherits parameters from `base_reader` when required.
- Fixed an issue in `FromParams` where parameters in the `params` object used to a construct a class
  were not passed to the constructor if the value of the parameter was equal to the default value.
  This caused bugs in some edge cases where a subclass that takes `**kwargs` needs to inspect
  `kwargs` before passing them to its superclass.
- Improved the band-aid solution for segmentation faults and the "ImportError: dlopen: cannot load any more object with static TLS"
  by adding a `transformers` import.
- Added safety checks for extracting tar files
- Turned superfluous warning to info when extending the vocab in the embedding matrix, if no pretrained file was provided


## [v1.2.2](https://github.com/allenai/allennlp/releases/tag/v1.2.2) - 2020-11-17

### Added

- Added Docker builds for other torch-supported versions of CUDA.
- Adds [`allennlp-semparse`](https://github.com/allenai/allennlp-semparse) as an official, default plugin.

### Fixed

- `GumbelSampler` now sorts the beams by their true log prob.


## [v1.2.1](https://github.com/allenai/allennlp/releases/tag/v1.2.1) - 2020-11-10

### Added

- Added an optional `seed` parameter to `ModelTestCase.set_up_model` which sets the random
  seed for `random`, `numpy`, and `torch`.
- Added support for a global plugins file at `~/.allennlp/plugins`.
- Added more documentation about plugins.
- Added sampler class and parameter in beam search for non-deterministic search, with several
  implementations, including `MultinomialSampler`, `TopKSampler`, `TopPSampler`, and
  `GumbelSampler`. Utilizing `GumbelSampler` will give [Stochastic Beam Search](https://api.semanticscholar.org/CorpusID:76662039).

### Changed

- Pass batch metrics to `BatchCallback`.

### Fixed

- Fixed a bug where forward hooks were not cleaned up with saliency interpreters if there
  was an exception.
- Fixed the computation of saliency maps in the Interpret code when using mismatched indexing.
  Previously, we would compute gradients from the top of the transformer, after aggregation from
  wordpieces to tokens, which gives results that are not very informative.  Now, we compute gradients
  with respect to the embedding layer, and aggregate wordpieces to tokens separately.
- Fixed the heuristics for finding embedding layers in the case of RoBERTa. An update in the
  `transformers` library broke our old heuristic.
- Fixed typo with registered name of ROUGE metric. Previously was `rogue`, fixed to `rouge`.
- Fixed default masks that were erroneously created on the CPU even when a GPU is available.
- Fixed pretrained embeddings for transformers that don't use end tokens.
- Fixed the transformer tokenizer cache when the tokenizers are initialized with custom kwargs.


## [v1.2.0](https://github.com/allenai/allennlp/releases/tag/v1.2.0) - 2020-10-29

### Changed

- Enforced stricter typing requirements around the use of `Optional[T]` types.
- Changed the behavior of `Lazy` types in `from_params` methods. Previously, if you defined a `Lazy` parameter like
  `foo: Lazy[Foo] = None` in a custom `from_params` classmethod, then `foo` would actually never be `None`.
  This behavior is now different. If no params were given for `foo`, it will be `None`.
  You can also now set default values for foo like `foo: Lazy[Foo] = Lazy(Foo)`.
  Or, if you want you want a default value but also want to allow for `None` values, you can
  write it like this: `foo: Optional[Lazy[Foo]] = Lazy(Foo)`.
- Added support for PyTorch version 1.7.

### Fixed

- Made it possible to instantiate `TrainerCallback` from config files.
- Fixed the remaining broken internal links in the API docs.
- Fixed a bug where Hotflip would crash with a model that had multiple TokenIndexers and the input
  used rare vocabulary items.
- Fixed a bug where `BeamSearch` would fail if `max_steps` was equal to 1.
- Fixed `BasicTextFieldEmbedder` to not raise ConfigurationError if it has embedders that are empty and not in input


## [v1.2.0rc1](https://github.com/allenai/allennlp/releases/tag/v1.2.0rc1) - 2020-10-22

### Added

- Added a warning when `batches_per_epoch` for the validation data loader is inherited from
  the train data loader.
- Added a `build-vocab` subcommand that can be used to build a vocabulary from a training config file.
- Added `tokenizer_kwargs` argument to `PretrainedTransformerMismatchedIndexer`.
- Added `tokenizer_kwargs` and `transformer_kwargs` arguments to `PretrainedTransformerMismatchedEmbedder`.
- Added official support for Python 3.8.
- Added a script: `scripts/release_notes.py`, which automatically prepares markdown release notes from the
  CHANGELOG and commit history.
- Added a flag `--predictions-output-file` to the `evaluate` command, which tells AllenNLP to write the
  predictions from the given dataset to the file as JSON lines.
- Added the ability to ignore certain missing keys when loading a model from an archive. This is done
  by adding a class-level variable called `authorized_missing_keys` to any PyTorch module that a `Model` uses.
  If defined, `authorized_missing_keys` should be a list of regex string patterns.
- Added `FBetaMultiLabelMeasure`, a multi-label Fbeta metric. This is a subclass of the existing `FBetaMeasure`.
- Added ability to pass additional key word arguments to `cached_transformers.get()`, which will be passed on to `AutoModel.from_pretrained()`.
- Added an `overrides` argument to `Predictor.from_path()`.
- Added a `cached-path` command.
- Added a function `inspect_cache` to `common.file_utils` that prints useful information about the cache. This can also
  be used from the `cached-path` command with `allennlp cached-path --inspect`.
- Added a function `remove_cache_entries` to `common.file_utils` that removes any cache entries matching the given
  glob patterns. This can used from the `cached-path` command with `allennlp cached-path --remove some-files-*`.
- Added logging for the main process when running in distributed mode.
- Added a `TrainerCallback` object to support state sharing between batch and epoch-level training callbacks.
- Added support for .tar.gz in PretrainedModelInitializer.
- Made `BeamSearch` instantiable `from_params`.
- Pass `serialization_dir` to `Model` and `DatasetReader`.
- Added an optional `include_in_archive` parameter to the top-level of configuration files. When specified, `include_in_archive` should be a list of paths relative to the serialization directory which will be bundled up with the final archived model from a training run.

### Changed

- Subcommands that don't require plugins will no longer cause plugins to be loaded or have an `--include-package` flag.
- Allow overrides to be JSON string or `dict`.
- `transformers` dependency updated to version 3.1.0.
- When `cached_path` is called on a local archive with `extract_archive=True`, the archive is now extracted into a unique subdirectory of the cache root instead of a subdirectory of the archive's directory. The extraction directory is also unique to the modification time of the archive, so if the file changes, subsequent calls to `cached_path` will know to re-extract the archive.
- Removed the `truncation_strategy` parameter to `PretrainedTransformerTokenizer`. The way we're calling the tokenizer, the truncation strategy takes no effect anyways.
- Don't use initializers when loading a model, as it is not needed.
- Distributed training will now automatically search for a local open port if the `master_port` parameter is not provided.
- In training, save model weights before evaluation.
- `allennlp.common.util.peak_memory_mb` renamed to `peak_cpu_memory`, and `allennlp.common.util.gpu_memory_mb` renamed to `peak_gpu_memory`,
  and they both now return the results in bytes as integers. Also, the `peak_gpu_memory` function now utilizes PyTorch functions to find the memory
  usage instead of shelling out to the `nvidia-smi` command. This is more efficient and also more accurate because it only takes
  into account the tensor allocations of the current PyTorch process.
- Make sure weights are first loaded to the cpu when using PretrainedModelInitializer, preventing wasted GPU memory.
- Load dataset readers in `load_archive`.
- Updated `AllenNlpTestCase` docstring to remove reference to `unittest.TestCase`

### Removed

- Removed `common.util.is_master` function.

### Fixed

- Fix CUDA/CPU device mismatch bug during distributed training for categorical accuracy metric.
- Fixed a bug where the reported `batch_loss` metric was incorrect when training with gradient accumulation.
- Class decorators now displayed in API docs.
- Fixed up the documentation for the `allennlp.nn.beam_search` module.
- Ignore `*args` when constructing classes with `FromParams`.
- Ensured some consistency in the types of the values that metrics return.
- Fix a PyTorch warning by explicitly providing the `as_tuple` argument (leaving
  it as its default value of `False`) to `Tensor.nonzero()`.
- Remove temporary directory when extracting model archive in `load_archive`
  at end of function rather than via `atexit`.
- Fixed a bug where using `cached_path()` offline could return a cached resource's lock file instead
  of the cache file.
- Fixed a bug where `cached_path()` would fail if passed a `cache_dir` with the user home shortcut `~/`.
- Fixed a bug in our doc building script where markdown links did not render properly
  if the "href" part of the link (the part inside the `()`) was on a new line.
- Changed how gradients are zeroed out with an optimization. See [this video from NVIDIA](https://www.youtube.com/watch?v=9mS1fIYj1So)
  at around the 9 minute mark.
- Fixed a bug where parameters to a `FromParams` class that are dictionaries wouldn't get logged
  when an instance is instantiated `from_params`.
- Fixed a bug in distributed training where the vocab would be saved from every worker, when it should have been saved by only the local master process.
- Fixed a bug in the calculation of rouge metrics during distributed training where the total sequence count was not being aggregated across GPUs.
- Fixed `allennlp.nn.util.add_sentence_boundary_token_ids()` to use `device` parameter of input tensor.
- Be sure to close the TensorBoard writer even when training doesn't finish.
- Fixed the docstring for `PyTorchSeq2VecWrapper`.
- Fixed a bug in the cnn_encoder where activations involving masked tokens could be picked up by the max
- Fix intra word tokenization for `PretrainedTransformerTokenizer` when disabling fast tokenizer.


## [v1.1.0](https://github.com/allenai/allennlp/releases/tag/v1.1.0) - 2020-09-08

### Fixed

- Fixed handling of some edge cases when constructing classes with `FromParams` where the class
  accepts `**kwargs`.
- Fixed division by zero error when there are zero-length spans in the input to a
  `PretrainedTransformerMismatchedIndexer`.
- Improved robustness of `cached_path` when extracting archives so that the cache won't be corrupted
  if a failure occurs during extraction.
- Fixed a bug with the `average` and `evalb_bracketing_score` metrics in distributed training.

### Added

- `Predictor.capture_model_internals()` now accepts a regex specifying which modules to capture.


## [v1.1.0rc4](https://github.com/allenai/allennlp/releases/tag/v1.1.0rc4) - 2020-08-20

### Added

- Added a workflow to GitHub Actions that will automatically close unassigned stale issues and
  ping the assignees of assigned stale issues.

### Fixed

- Fixed a bug in distributed metrics that caused nan values due to repeated addition of an accumulated variable.

## [v1.1.0rc3](https://github.com/allenai/allennlp/releases/tag/v1.1.0rc3) - 2020-08-12

### Fixed

- Fixed how truncation was handled with `PretrainedTransformerTokenizer`.
  Previously, if `max_length` was set to `None`, the tokenizer would still do truncation if the
  transformer model had a default max length in its config.
  Also, when `max_length` was set to a non-`None` value, several warnings would appear
  for certain transformer models around the use of the `truncation` parameter.
- Fixed evaluation of all metrics when using distributed training.
- Added a `py.typed` marker. Fixed type annotations in `allennlp.training.util`.
- Fixed problem with automatically detecting whether tokenization is necessary.
  This affected primarily the Roberta SST model.
- Improved help text for using the --overrides command line flag.


## [v1.1.0rc2](https://github.com/allenai/allennlp/releases/tag/v1.1.0rc2) - 2020-07-31

### Changed

- Upgraded PyTorch requirement to 1.6.
- Replaced the NVIDIA Apex AMP module with torch's native AMP module. The default trainer (`GradientDescentTrainer`)
  now takes a `use_amp: bool` parameter instead of the old `opt_level: str` parameter.

### Fixed

- Removed unnecessary warning about deadlocks in `DataLoader`.
- Fixed testing models that only return a loss when they are in training mode.
- Fixed a bug in `FromParams` that caused silent failure in case of the parameter type being `Optional[Union[...]]`.
- Fixed a bug where the program crashes if `evaluation_data_loader` is a `AllennlpLazyDataset`.

### Added

- Added the option to specify `requires_grad: false` within an optimizer's parameter groups.
- Added the `file-friendly-logging` flag back to the `train` command. Also added this flag to the `predict`, `evaluate`, and `find-learning-rate` commands.
- Added an `EpochCallback` to track current epoch as a model class member.
- Added the option to enable or disable gradient checkpointing for transformer token embedders via boolean parameter `gradient_checkpointing`.

### Removed

- Removed the `opt_level` parameter to `Model.load` and `load_archive`. In order to use AMP with a loaded
  model now, just run the model's forward pass within torch's [`autocast`](https://pytorch.org/docs/stable/amp.html#torch.cuda.amp.autocast)
  context.

## [v1.1.0rc1](https://github.com/allenai/allennlp/releases/tag/v1.1.0rc1) - 2020-07-14

### Fixed

- Reduced the amount of log messages produced by `allennlp.common.file_utils`.
- Fixed a bug where `PretrainedTransformerEmbedder` parameters appeared to be trainable
  in the log output even when `train_parameters` was set to `False`.
- Fixed a bug with the sharded dataset reader where it would only read a fraction of the instances
  in distributed training.
- Fixed checking equality of `TensorField`s.
- Fixed a bug where `NamespaceSwappingField` did not work correctly with `.empty_field()`.
- Put more sensible defaults on the `huggingface_adamw` optimizer.
- Simplified logging so that all logging output always goes to one file.
- Fixed interaction with the python command line debugger.
- Log the grad norm properly even when we're not clipping it.
- Fixed a bug where `PretrainedModelInitializer` fails to initialize a model with a 0-dim tensor
- Fixed a bug with the layer unfreezing schedule of the `SlantedTriangular` learning rate scheduler.
- Fixed a regression with logging in the distributed setting. Only the main worker should write log output to the terminal.
- Pinned the version of boto3 for package managers (e.g. poetry).
- Fixed issue #4330 by updating the `tokenizers` dependency.
- Fixed a bug in `TextClassificationPredictor` so that it passes tokenized inputs to the `DatasetReader`
  in case it does not have a tokenizer.
- `reg_loss` is only now returned for models that have some regularization penalty configured.
- Fixed a bug that prevented `cached_path` from downloading assets from GitHub releases.
- Fixed a bug that erroneously increased last label's false positive count in calculating fbeta metrics.
- `Tqdm` output now looks much better when the output is being piped or redirected.
- Small improvements to how the API documentation is rendered.
- Only show validation progress bar from main process in distributed training.

### Added

- Adjust beam search to support multi-layer decoder.
- A method to ModelTestCase for running basic model tests when you aren't using config files.
- Added some convenience methods for reading files.
- Added an option to `file_utils.cached_path` to automatically extract archives.
- Added the ability to pass an archive file instead of a local directory to `Vocab.from_files`.
- Added the ability to pass an archive file instead of a glob to `ShardedDatasetReader`.
- Added a new `"linear_with_warmup"` learning rate scheduler.
- Added a check in `ShardedDatasetReader` that ensures the base reader doesn't implement manual
  distributed sharding itself.
- Added an option to `PretrainedTransformerEmbedder` and `PretrainedTransformerMismatchedEmbedder` to use a
  scalar mix of all hidden layers from the transformer model instead of just the last layer. To utilize
  this, just set `last_layer_only` to `False`.
- `cached_path()` can now read files inside of archives.
- Training metrics now include `batch_loss` and `batch_reg_loss` in addition to aggregate loss across number of batches.

### Changed

- Not specifying a `cuda_device` now automatically determines whether to use a GPU or not.
- Discovered plugins are logged so you can see what was loaded.
- `allennlp.data.DataLoader` is now an abstract registrable class. The default implementation
remains the same, but was renamed to `allennlp.data.PyTorchDataLoader`.
- `BertPooler` can now unwrap and re-wrap extra dimensions if necessary.
- New `transformers` dependency. Only version >=3.0 now supported.

## [v1.0.0](https://github.com/allenai/allennlp/releases/tag/v1.0.0) - 2020-06-16

### Fixed

- Lazy dataset readers now work correctly with multi-process data loading.
- Fixed race conditions that could occur when using a dataset cache.

### Added

- A bug where where all datasets would be loaded for vocab creation even if not needed.
- A parameter to the `DatasetReader` class: `manual_multi_process_sharding`. This is similar
  to the `manual_distributed_sharding` parameter, but applies when using a multi-process
  `DataLoader`.

## [v1.0.0rc6](https://github.com/allenai/allennlp/releases/tag/v1.0.0rc6) - 2020-06-11

### Fixed

- A bug where `TextField`s could not be duplicated since some tokenizers cannot be deep-copied.
  See https://github.com/allenai/allennlp/issues/4270.
- Our caching mechanism had the potential to introduce race conditions if multiple processes
  were attempting to cache the same file at once. This was fixed by using a lock file tied to each
  cached file.
- `get_text_field_mask()` now supports padding indices that are not `0`.
- A bug where `predictor.get_gradients()` would return an empty dictionary if an embedding layer had trainable set to false
- Fixes `PretrainedTransformerMismatchedIndexer` in the case where a token consists of zero word pieces.
- Fixes a bug when using a lazy dataset reader that results in a `UserWarning` from PyTorch being printed at
  every iteration during training.
- Predictor names were inconsistently switching between dashes and underscores. Now they all use underscores.
- `Predictor.from_path` now automatically loads plugins (unless you specify `load_plugins=False`) so
  that you don't have to manually import a bunch of modules when instantiating predictors from
  an archive path.
- `allennlp-server` automatically found as a plugin once again.

### Added

- A `duplicate()` method on `Instance`s and `Field`s, to be used instead of `copy.deepcopy()`
- A batch sampler that makes sure each batch contains approximately the same number of tokens (`MaxTokensBatchSampler`)
- Functions to turn a sequence of token indices back into tokens
- The ability to use Huggingface encoder/decoder models as token embedders
- Improvements to beam search
- ROUGE metric
- Polynomial decay learning rate scheduler
- A `BatchCallback` for logging CPU and GPU memory usage to tensorboard. This is mainly for debugging
  because using it can cause a significant slowdown in training.
- Ability to run pretrained transformers as an embedder without training the weights
- Add Optuna Integrated badge to README.md

### Changed

- Similar to our caching mechanism, we introduced a lock file to the vocab to avoid race
  conditions when saving/loading the vocab from/to the same serialization directory in different processes.
- Changed the `Token`, `Instance`, and `Batch` classes along with all `Field` classes to "slots" classes. This dramatically reduces the size in memory of instances.
- SimpleTagger will no longer calculate span-based F1 metric when `calculate_span_f1` is `False`.
- CPU memory for every worker is now reported in the logs and the metrics. Previously this was only reporting the CPU memory of the master process, and so it was only
  correct in the non-distributed setting.
- To be consistent with PyTorch `IterableDataset`, `AllennlpLazyDataset` no longer implements `__len__()`.
  Previously it would always return 1.
- Removed old tutorials, in favor of [the new AllenNLP Guide](https://guide.allennlp.org)
- Changed the vocabulary loading to consider new lines for Windows/Linux and Mac.

## [v1.0.0rc5](https://github.com/allenai/allennlp/releases/tag/v1.0.0rc5) - 2020-05-26

### Fixed

- Fix bug where `PretrainedTransformerTokenizer` crashed with some transformers (#4267)
- Make `cached_path` work offline.
- Tons of docstring inconsistencies resolved.
- Nightly builds no longer run on forks.
- Distributed training now automatically figures out which worker should see which instances
- A race condition bug in distributed training caused from saving the vocab to file from the master process while other processing might be reading those files.
- Unused dependencies in `setup.py` removed.

### Added

- Additional CI checks to ensure docstrings are consistently formatted.
- Ability to train on CPU with multiple processes by setting `cuda_devices` to a list of negative integers in your training config. For example: `"distributed": {"cuda_devices": [-1, -1]}`. This is mainly to make it easier to test and debug distributed training code..
- Documentation for when parameters don't need config file entries.

### Changed

- The `allennlp test-install` command now just ensures the core submodules can
be imported successfully, and prints out some other useful information such as the version, PyTorch version,
and the number of GPU devices available.
- All of the tests moved from `allennlp/tests` to `tests` at the root level, and
`allennlp/tests/fixtures` moved to `test_fixtures` at the root level. The PyPI source and wheel distributions will no longer include tests and fixtures.

## [v1.0.0rc4](https://github.com/allenai/allennlp/releases/tag/v1.0.0rc4) - 2020-05-14

We first introduced this `CHANGELOG` after release `v1.0.0rc4`, so please refer to the GitHub release
notes for this and earlier releases.<|MERGE_RESOLUTION|>--- conflicted
+++ resolved
@@ -29,11 +29,8 @@
 
 - Fixed a mispelling: the parameter `contructor_extras` in `Lazy()` is now correctly called `constructor_extras`.
 - Fixed broken links in `allennlp.nn.initializers` docs.
-<<<<<<< HEAD
 - Fixed bug in `BeamSearch` where `last_backpointers` was not being passed to any `Constraint`s.
-=======
 - `TransformerTextField` can now take tensors of shape `(1, n)` like the tensors produced from a HuggingFace tokenizer.
->>>>>>> 42d85298
 
 ### Changed
 
