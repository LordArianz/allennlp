--- conflicted
+++ resolved
@@ -20,11 +20,8 @@
 - Added `TransformerModule._post_load_pretrained_state_dict_hook()` method. Can be used to modify `missing_keys` and `unexpected_keys` after
   loading a pretrained state dictionary. This is useful when tying weights, for example.
 - Added an end-to-end test for the Transformer Toolkit.
-<<<<<<< HEAD
 - Added Tango components, to be explored in detail in a later post.
-=======
 - Added `vocab` argument to `BeamSearch`, which is passed to each contraint in `constraints` (if provided).
->>>>>>> 96293407
 
 ### Fixed
 
